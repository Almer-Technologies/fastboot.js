--- conflicted
+++ resolved
@@ -10,10 +10,7 @@
     Writer,
 } from "@zip.js/zip.js";
 import {FastbootDevice, FastbootError, ReconnectCallback} from "./fastboot";
-<<<<<<< HEAD
 import {createImageFile} from "./serial_number";
-=======
->>>>>>> 09d3252f
 
 /**
  * Callback for factory image flashing progress.
@@ -214,12 +211,7 @@
         _action: string,
         _item: string,
         _progress: number
-<<<<<<< HEAD
     )=> {}
-=======
-    ) => {
-    }
->>>>>>> 09d3252f
 ) {
     onProgress("load", "package", 0.0);
     let reader = new ZipReader(new BlobReader(blob));
@@ -355,11 +347,8 @@
             device.runCommand("erase:userdata")
         );
     }
-
-
-}
-
-<<<<<<< HEAD
+}
+
 /**
  * Type representing the images that are currently being flashed on the Almer Arc.
  */
@@ -375,49 +364,6 @@
     userdataEntry: Entry,
     modemEntry: Entry
 }
-=======
-
-/**
- * Flash a zip file containing a given operating system
- * @param device fastboot device
- * @param blob zip file containing the operating system to flash (os.zip)
- * @param flashBothSlots if true, both slots will be flashed with the new os (only use when flashing over the factory image)
- * @param additionalImages zip file containing additional images to flash (e.g. oem.img)
- * @param onProgress callback for progress updates
- */
-export async function flashArkZip(
-    device: FastbootDevice,
-    blob: Blob,
-    flashBothSlots?: boolean,
-    additionalImages?: Blob,
-    onProgress: FactoryProgressCallback = () => {
-    }
-) {
-
-    const reader = new ZipReader(new BlobReader(blob));
-    const entries = await reader.getEntries();
-
-    for (let entry of entries) {
-        console.log(entry.filename);
-        console.log(entry);
-    }
-
-    // figure out the active partition
-    const activeSlot = await device.getVariable("current-slot");
-    const activeSlotSuffix = activeSlot === "a" ? "_a" : "_b";
-
-
-    if (activeSlot === null) {
-        throw new Error("Unable to determine active slot");
-    }
-
-    const inactiveSlot = activeSlot === "a" ? "b" : "a";
-    const inactiveSlotSuffix = activeSlot === "a" ? "_b" : "_a";
-
-    console.log(`active slot: ${activeSlot}`);
-
-    console.log("Flashing inactive partition ", inactiveSlot);
->>>>>>> 09d3252f
 
 /**
  * Method that takes a list of entries - representing images to flash - and checks if all the required ones are present.
@@ -583,7 +529,6 @@
         onProgress,
         `vbmeta${targetSlot}`
     )
-    lastUserdataEntry = userdataEntry
 
     console.log(`flashing modem${targetSlot}`);
     await flashEntryBlob(
@@ -609,27 +554,10 @@
             onProgress,
             `userdata`
         )
-    }
-}
-
-<<<<<<< HEAD
-=======
-        console.log(`flashing boot${activeSlotSuffix}`);
-        await flashEntryBlob(
-            device,
-            bootEntry,
-            onProgress,
-            `boot${activeSlotSuffix}`
-        )
-
-        console.log(`flashing dtbo${activeSlotSuffix}`);
-        await flashEntryBlob(
-            device,
-            dtboEntry,
-            onProgress,
-            `dtbo${activeSlotSuffix}`
-        )
->>>>>>> 09d3252f
+        lastUserdataEntry = userdataEntry
+    }
+}
+
 
 /**
  * Flash a zip file containing a given operating system
@@ -654,7 +582,6 @@
     const activeSlot = await device.getVariable("current-slot");
     const activeSlotSuffix = activeSlot === "a" ? "_a" : "_b";
 
-<<<<<<< HEAD
     if (activeSlot === null) {
         throw new Error("Unable to determine active slot");
     }
@@ -673,6 +600,9 @@
         console.log("Flashing active slot ", activeSlot);
         await flashArcSlot(device, activeSlotSuffix, arcFlashImages, onProgress, false);
     }
+
+    // run a command to not turn on the device when it's plugged in for charging
+    await device.runCommand("oem off-mode-charge 1")
 
     /**
     * This flag is used to signal to the frontend if the oem partition exists.
@@ -691,51 +621,7 @@
             oemExists = false;
             console.log("oem partition does not exist on this device;");
         }
-=======
-        console.log(`flashing modem${activeSlotSuffix}`);
-        await flashEntryBlob(
-            device,
-            modemEntry,
-            onProgress,
-            `modem${activeSlotSuffix}`
-        )
-
->>>>>>> 09d3252f
-    }
-
-    // run a command to not turn on the device when it's plugged in for charging
-    await device.runCommand("oem off-mode-charge 1")
-
-    /**
-     * An additional zip can be passed to the function for cases like this - flashing the oem.img
-     * Because the first idea was to combine the oem image with the downloaded os.zip file and combine that on runtime
-     * This then took way too long, we're talking about 5min+ for a 1.1GB zip file
-     * So the idea was to flash the oem.img separately
-     */
-    if (additionalImages) {
-        const additionalReader = new ZipReader(new BlobReader(additionalImages));
-        const additionalEntries = await additionalReader.getEntries();
-
-        // oem.img
-        const oemImage = additionalEntries.find((e) => e.filename.includes("oem.img"));
-        console.log(`oem: ${oemImage?.filename}`);
-
-        if (oemImage) {
-            console.log(`flashing oem`);
-            try {
-                await flashEntryBlob(
-                    device,
-                    oemImage,
-                    onProgress,
-                    "oem"
-                )
-            } catch {
-                // The error is ignored because when it fails it means there is no oem partition
-            }
-
-        }
-    }
-
+    }
 
     // if only one slot is flashed(inactive), then that one becomes active
     // if we flash both slots, both have the new os, changing slot is unnecessary
@@ -745,9 +631,7 @@
 
     await device.reboot()
 
-<<<<<<< HEAD
     return oemExists;
-=======
 }
 
 export async function flashLastUserData(device: FastbootDevice) {
@@ -761,5 +645,4 @@
         },
         `userdata`
     )
->>>>>>> 09d3252f
 }